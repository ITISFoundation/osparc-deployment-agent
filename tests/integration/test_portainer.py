--- conflicted
+++ resolved
@@ -48,12 +48,6 @@
     return endpoint
 
 
-<<<<<<< HEAD
-# async def test_portainer_uppercase_letters_in_stackname_throws()
-
-
-=======
->>>>>>> 01aea7ff
 async def test_portainer_test_create_stack(
     loop: asyncio.AbstractEventLoop,
     portainer_container: Tuple[URL, str],
@@ -101,11 +95,7 @@
     )
 
 
-<<<<<<< HEAD
-async def test_portainer_raises_when_stack_already_present(
-=======
 async def test_portainer_raises_when_stack_already_present_and_can_delete(
->>>>>>> 01aea7ff
     loop: asyncio.AbstractEventLoop,
     portainer_container: Tuple[URL, str],
     aiohttp_client_session: ClientSession,
