# pylint: disable=redefined-outer-name
# pylint: disable=unused-argument
# pylint: disable=unused-variable
# pylint: disable=too-many-arguments
# pylint: disable=protected-access

<<<<<<< HEAD
import asyncio
=======

import re
>>>>>>> 26963483
import subprocess
import time
from asyncio import AbstractEventLoop
from datetime import datetime, timezone
from pathlib import Path
from typing import Any, Final, Literal

import pytest
from faker import Faker
from pydantic import parse_obj_as
from tenacity import AsyncRetrying, stop_after_attempt, wait_fixed
from yarl import URL

from simcore_service_deployment_agent import git_url_watcher
from simcore_service_deployment_agent.cmd_utils import run_cmd_line
from simcore_service_deployment_agent.exceptions import ConfigurationError
from simcore_service_deployment_agent.git_url_watcher import (
    GitUrlWatcher,
    _git_get_tag_created_dt,
)


@pytest.fixture
def branch_name(faker: Faker) -> str:
    return "pytestMockBranch_" + faker.word()


@pytest.fixture
def tag_name(faker: Faker) -> str:
    return f"staging_SprintName{faker.pyint(min_value=0)}"


def _run_cmd(cmd: str, **kwargs) -> str:
    result: subprocess.CompletedProcess[str] = subprocess.run(
        cmd, capture_output=True, check=True, shell=True, encoding="utf-8", **kwargs
    )
    assert result.returncode == 0
    return result.stdout.rstrip() if result.stdout else ""


@pytest.fixture
def git_repository_url(tmp_path: Path, branch_name: str, tag_name: str) -> URL:
    _run_cmd(
        "git init; git config user.name tester; git config user.email tester@test.com",
        cwd=tmp_path,
    )
    _run_cmd(
        f"git checkout -b {branch_name}"
        + "; touch initial_file.txt; git add .; git commit -m 'initial commit';",
        cwd=tmp_path,
    )
    _run_cmd(f'git tag -a {tag_name} -m "Release tag at {branch_name}"', cwd=tmp_path)

    return URL(f"file://localhost{tmp_path}")


@pytest.fixture
def git_repository_folder(git_repository_url: URL) -> Path:
    assert f"{git_repository_url}".startswith("file://localhost")
    return Path(git_repository_url.path)


@pytest.fixture
def watch_tags() -> str:
    return ""


@pytest.fixture
def watch_paths() -> list[str]:
    return []


@pytest.fixture
def git_config(
    branch_name: str, git_repository_url: str, watch_tags: str, watch_paths: list[str]
) -> dict[str, Any]:
    cfg = {
        "main": {
            "synced_via_tags": False,
            "watched_git_repositories": [
                {
                    "id": "test-repo-0",
                    "url": f"{git_repository_url}",
                    "branch": branch_name,
                    "tags": watch_tags,
                    "paths": watch_paths,
                    "username": "",
                    "password": "",
                }
            ],
        }
    }
    return cfg


@pytest.fixture()
def git_config_two_repos_synced_same_tag_regex(
    branch_name: str, git_repository: Callable[[], str]
) -> dict[str, Any]:
    cfg = {
        "main": {
            "synced_via_tags": True,
            "watched_git_repositories": [
                {
                    "id": "test-repo-" + str(i),
                    "url": str(git_repository()),
                    "branch": branch_name,
                    "tags": "^staging_.+",
                    "paths": [],
                    "username": "",
                    "password": "",
                }
                for i in range(2)
            ],
        }
    }
    return cfg


async def test_git_url_watcher_tag_sync(
    event_loop, git_config_two_repos_synced_same_tag_regex: dict[str, Any]
):
    repo_id_var: str = git_config_two_repos_synced_same_tag_regex["main"][
        "watched_git_repositories"
    ][0]["id"]
    branch_var: str = git_config_two_repos_synced_same_tag_regex["main"][
        "watched_git_repositories"
    ][0]["branch"]
    local_path_var: str = git_config_two_repos_synced_same_tag_regex["main"][
        "watched_git_repositories"
    ][0]["url"].replace("file://localhost", "")

    assert git_config_two_repos_synced_same_tag_regex["main"]["synced_via_tags"]
    git_watcher = git_url_watcher.GitUrlWatcher(
        git_config_two_repos_synced_same_tag_regex
    )
    with pytest.raises(ConfigurationError):
        init_result = await git_watcher.init()

    # add a file, commit, and tag
    VALID_TAG: Literal["staging_z1stvalid"] = "staging_z1stvalid"
    TESTFILE_NAME: Literal["testfile.csv"] = "testfile.csv"
    for repo in [
        git_config_two_repos_synced_same_tag_regex["main"]["watched_git_repositories"][
            i
        ]
        for i in range(
            len(
                git_config_two_repos_synced_same_tag_regex["main"][
                    "watched_git_repositories"
                ]
            )
        )
    ]:
        _run_cmd(
            f"touch {TESTFILE_NAME}; git add .; git commit -m 'pytest: I added {TESTFILE_NAME}'; git tag {VALID_TAG};",
            cwd=repo["url"].replace("file://localhost", ""),
        )
        assert await git_url_watcher._check_if_tag_on_branch(
            repo["url"].replace("file://localhost", ""), branch_var, VALID_TAG
        )
    init_result = await git_watcher.init()
    assert not await git_watcher.check_for_changes()
    time.sleep(1.1)
    # Add change and tag in only one repo
    VALID_TAG_2: Literal["staging_a2ndvalid"] = "staging_a2ndvalid"
    _run_cmd(
        f"touch {TESTFILE_NAME}_2; git add .; git commit -m 'pytest: I added {TESTFILE_NAME}_2'; git tag {VALID_TAG_2}",
        cwd=local_path_var,
    )
    # we should have no change here, since the repos are synced.
    change_results = await git_watcher.check_for_changes()
    assert not change_results
    time.sleep(1.1)
    # Now change both repos
    VALID_TAG_3: Literal["staging_g2ndvalid"] = "staging_g2ndvalid"
    for repo in [
        git_config_two_repos_synced_same_tag_regex["main"]["watched_git_repositories"][
            i
        ]
        for i in range(
            len(
                git_config_two_repos_synced_same_tag_regex["main"][
                    "watched_git_repositories"
                ]
            )
        )
    ]:
        _run_cmd(
            f"touch {TESTFILE_NAME}_3; git add .; git commit -m 'pytest: I added {TESTFILE_NAME}'; git tag {VALID_TAG_3};",
            cwd=repo["url"].replace("file://localhost", ""),
        )
    # now there should be changes
    change_results = await git_watcher.check_for_changes()
    assert change_results

    await git_watcher.cleanup()


async def test_git_url_watcher_find_new_file(
    event_loop: AbstractEventLoop, git_config: dict[str, Any]
):
    local_path_var = git_config["main"]["watched_git_repositories"][0]["url"].replace(
        "file://localhost", ""
    )
    repo_id_var = git_config["main"]["watched_git_repositories"][0]["id"]
    branch_var = git_config["main"]["watched_git_repositories"][0]["branch"]

    git_watcher: git_url_watcher.GitUrlWatcher = git_url_watcher.GitUrlWatcher(
        git_config
    )
    init_result = await git_watcher.init()

    git_sha: str = _run_cmd("git rev-parse --short HEAD", cwd=local_path_var)
    assert init_result == {repo_id_var: f"{repo_id_var}:{branch_var}:{git_sha}"}

    # there was no changes
    assert not await git_watcher.check_for_changes()

    # now add a file in the repo
    _run_cmd(
        "touch my_file.txt; git add .; git commit -m 'I added a file';",
        cwd=local_path_var,
    )
    # we should have some changes here now
    change_results = await git_watcher.check_for_changes()
    # get new sha
    git_sha = _run_cmd("git rev-parse --short HEAD", cwd=local_path_var)
    assert change_results == {repo_id_var: f"{repo_id_var}:{branch_var}:{git_sha}"}

    await git_watcher.cleanup()


async def test_git_url_watcher_find_tag_on_branch_fails_if_tag_not_found(
    event_loop: AbstractEventLoop, git_config: dict[str, Any]
):
    branch_var = git_config["main"]["watched_git_repositories"][0]["branch"]
    local_path_var = git_config["main"]["watched_git_repositories"][0]["url"].replace(
        "file://localhost", ""
    )

    git_watcher = git_url_watcher.GitUrlWatcher(git_config)
    init_result = await git_watcher.init()

    # add the a file, commit, and tag
    VALID_TAG: Literal["staging_z1stvalid"] = "staging_z1stvalid"
    TESTFILE_NAME: Literal["testfile.csv"] = "testfile.csv"
    _run_cmd(
        f"touch {TESTFILE_NAME}; git add .; git commit -m 'pytest - I added {TESTFILE_NAME}'; git tag {VALID_TAG};",
        cwd=local_path_var,
    )
    with pytest.raises(RuntimeError):
        await git_url_watcher._check_if_tag_on_branch(
            local_path_var, branch_var, "invalid_tag"
        )

    await git_watcher.cleanup()


async def test_git_url_watcher_find_tag_on_branch_succeeds(
    event_loop: AbstractEventLoop, git_config: dict[str, Any]
):
    local_path_var = git_config["main"]["watched_git_repositories"][0]["url"].replace(
        "file://localhost", ""
    )
    branch_var = git_config["main"]["watched_git_repositories"][0]["branch"]

    git_watcher = git_url_watcher.GitUrlWatcher(git_config)
    await git_watcher.init()
    # add the a file, commit, and tag
    VALID_TAG: Literal["staging_z1stvalid"] = "staging_z1stvalid"
    TESTFILE_NAME: Literal["testfile.csv"] = "testfile.csv"
    _run_cmd(
        f"touch {TESTFILE_NAME}; git add .; git commit -m 'pytest - I added {TESTFILE_NAME}'; git tag {VALID_TAG};",
        cwd=local_path_var,
    )
    assert await git_url_watcher._check_if_tag_on_branch(
        local_path_var, branch_var, VALID_TAG
    )
    check_for_changes_result = await git_watcher.check_for_changes()
    assert check_for_changes_result
    await git_watcher.cleanup()


async def test_git_url_watcher_find_tag_on_branch_raises_if_branch_doesnt_exist(
    event_loop: AbstractEventLoop, git_config: dict[str, Any]
):
    repo_id_var = git_config["main"]["watched_git_repositories"][0]["id"]
    branch_var = git_config["main"]["watched_git_repositories"][0]["branch"]
    local_path_var = git_config["main"]["watched_git_repositories"][0]["url"].replace(
        "file://localhost", ""
    )

    git_watcher = git_url_watcher.GitUrlWatcher(git_config)
    init_result = await git_watcher.init()

    # add the a file, commit, and tag
    VALID_TAG = "staging_z1stvalid"
    TESTFILE_NAME = "testfile.csv"
    _run_cmd(
        f"touch {TESTFILE_NAME}; git add .; git commit -m 'pytest - I added {TESTFILE_NAME}'; git tag {VALID_TAG};",
        cwd=local_path_var,
    )
    with pytest.raises(RuntimeError):
        await git_url_watcher._check_if_tag_on_branch(
            local_path_var, "nonexistingBranch", VALID_TAG
        )

    await git_watcher.cleanup()


@pytest.fixture
def git_config_paths(git_config: dict[str, Any]) -> dict[str, Any]:
    git_config["main"]["watched_git_repositories"][0]["paths"] = ["theonefile.csv"]
    return git_config


async def test_git_url_watcher_paths(
    event_loop: AbstractEventLoop,
    git_config_paths: dict[str, Any],
):
    repo_id_var: str = git_config_paths["main"]["watched_git_repositories"][0]["id"]
    branch_var: str = git_config_paths["main"]["watched_git_repositories"][0]["branch"]
    local_path_var: str = git_config_paths["main"]["watched_git_repositories"][0][
        "url"
    ].replace("file://localhost", "")

    git_watcher = git_url_watcher.GitUrlWatcher(git_config_paths)

    # the file does not exist yet
    with pytest.raises(ConfigurationError):
        init_result = await git_watcher.init()

    # add the file
    _run_cmd(
        "touch theonefile.csv; git add .; git commit -m 'I added theonefile.csv';",
        cwd=local_path_var,
    )
    # expect to work now
    init_result = await git_watcher.init()
    git_sha = _run_cmd("git rev-parse --short HEAD", cwd=local_path_var)
    assert init_result == {repo_id_var: f"{repo_id_var}:{branch_var}:{git_sha}"}

    # there was no changes
    assert not await git_watcher.check_for_changes()

    # now add a file in the repo
    _run_cmd(
        "touch my_file.txt; git add .; git commit -m 'I added a file';",
        cwd=local_path_var,
    )
    # we should have no change here
    change_results = await git_watcher.check_for_changes()
    assert not change_results

    # now modify theonefile.csv
    _run_cmd(
        "echo 'blahblah' >> theonefile.csv; git add .; git commit -m 'I modified theonefile.csv';",
        cwd=local_path_var,
    )
    # now there should be changes
    change_results = await git_watcher.check_for_changes()
    # get new sha
    git_sha = _run_cmd("git rev-parse --short HEAD", cwd=local_path_var)
    assert change_results == {repo_id_var: f"{repo_id_var}:{branch_var}:{git_sha}"}

    await git_watcher.cleanup()


@pytest.fixture
def git_config_tags(git_config: dict[str, Any]) -> dict[str, Any]:
    git_config["main"]["watched_git_repositories"][0]["paths"] = ["theonefile.csv"]
    git_config["main"]["watched_git_repositories"][0]["tags"] = "^test(staging_.+)$"
    return git_config


async def test_git_url_watcher_tags(
    event_loop: AbstractEventLoop,
    git_config_tags: dict[str, Any],
):
    local_path_var = git_config_tags["main"]["watched_git_repositories"][0][
        "url"
    ].replace("file://localhost", "")
    repo_id_var = git_config_tags["main"]["watched_git_repositories"][0]["id"]
    branch_var = git_config_tags["main"]["watched_git_repositories"][0]["branch"]

    git_watcher = git_url_watcher.GitUrlWatcher(git_config_tags)

    # the file does not exist yet
    with pytest.raises(ConfigurationError):
        init_result = await git_watcher.init()

    # add the file
    VALID_TAG = "teststaging_z1stvalid"
    _run_cmd(
        f"touch theonefile.csv; git add theonefile.csv; git commit -m 'I added theonefile.csv'; git tag {VALID_TAG};",
        cwd=local_path_var,
    )
    # expect to work now
    init_result = await git_watcher.init()
    git_sha = _run_cmd("git rev-parse --short HEAD", cwd=local_path_var)
    assert init_result == {
        repo_id_var: f"{repo_id_var}:{branch_var}:{VALID_TAG}:{git_sha}"
    }

    # there was no changes
    assert not await git_watcher.check_for_changes()

    # now add a file in the repo
    _run_cmd(
        "touch my_file.txt; echo 'blahblah' >> my_file.txt; git add my_file.txt; git commit -m 'I added my_file.txt'",
        cwd=local_path_var,
    )
    # we should have no change here
    change_results = await git_watcher.check_for_changes()
    assert not change_results
    # now modify theonefile.csv
    # git seems to keep track of commit datetimes only up to seconds, so we need to sleep here to prevent both commits
    # having the same timestamp (FIXME)
    _run_cmd(
        "sleep 2 && echo 'blahblah' >> theonefile.csv; git add .; git commit -m 'I modified theonefile.csv'",
        cwd=local_path_var,
    )
    # we should have no change here
    change_results = await git_watcher.check_for_changes()
    assert not change_results
    INVALID_TAG: Final[str] = "v3.4.5"
    _run_cmd(
        f"git tag {INVALID_TAG}",
        cwd=local_path_var,
    )
    # we should have no change here
    change_results = await git_watcher.check_for_changes()
    assert not change_results

    NEW_VALID_TAG: Final[str] = "teststaging_g2ndvalid"
    _run_cmd(
        f"git tag {NEW_VALID_TAG}",
        cwd=local_path_var,
    )
    #
    change_results: dict = await git_watcher.check_for_changes()
    # get new sha
    git_sha = _run_cmd("git rev-parse --short HEAD", cwd=local_path_var)
    # now there should be changes
    assert change_results == {
        repo_id_var: f"{repo_id_var}:{branch_var}:{NEW_VALID_TAG}:{git_sha}"
    }
    #
    #

    NEW_VALID_TAG_ON_SAME_SHA = "teststaging_a3rdvalid"  # type: ignore
    _run_cmd(
        f"git tag {NEW_VALID_TAG_ON_SAME_SHA};",
        cwd=local_path_var,
    )
    # now there should be NO changes
    change_results = await git_watcher.check_for_changes()
    # get new sha
    git_sha: str = _run_cmd("git rev-parse --short HEAD", cwd=local_path_var)
    assert not change_results

    # Check that tags are sorted in correct order, by tag time, not alphabetically
    assert len(git_watcher.watched_repos) == 1
    NEW_VALID_TAG_ON_SAME_SHA: Literal[
        "teststaging_z4thvalid"
    ] = "teststaging_z4thvalid"
    _run_cmd(
        f"git tag {NEW_VALID_TAG_ON_SAME_SHA} && sleep 1;",
        cwd=local_path_var,
    )
    # re: sleep
    # reason: make sure the tag's creator data is proeprly different for NEW_VALID_TAG_ON_SAME_SHA and NEW_VALID_TAG_ON_NEW_SHA, otherwise sorting might fail
    #
    time.sleep(0.6)
    #
    NEW_VALID_TAG_ON_NEW_SHA: Final[
        str
    ] = "teststaging_h5thvalid"  # This name is intentionally "in between" the previous tags when alphabetically sorted
    _run_cmd(
        f"echo 'blahblah' >> theonefile.csv; git add .; git commit -m 'I modified theonefile.csv'; git tag {NEW_VALID_TAG_ON_NEW_SHA}",
        cwd=local_path_var,
    )
    ##
    async for attempt in AsyncRetrying(
        stop=stop_after_attempt(10),
        wait=wait_fixed(1),
    ):
        with attempt:
            # we should have a change here
            change_results = await git_watcher.check_for_changes()
            latestTag = await git_url_watcher._git_get_latest_matching_tag(
                git_watcher.watched_repos[0].directory,
                git_watcher.watched_repos[0].tags,
            )
            assert latestTag == NEW_VALID_TAG_ON_NEW_SHA
    #
    await git_watcher.cleanup()


<<<<<<< HEAD
async def test_git_url_watcher_tags_capture_group_replacement(
    event_loop: AbstractEventLoop,
    git_config_tags: dict[str, Any],
):
    local_path_var = git_config_tags["main"]["watched_git_repositories"][0][
        "url"
    ].replace("file://localhost", "")
    repo_id_var = git_config_tags["main"]["watched_git_repositories"][0]["id"]
    branch_var = git_config_tags["main"]["watched_git_repositories"][0]["branch"]

    git_watcher = git_url_watcher.GitUrlWatcher(git_config_tags)

    # the file does not exist yet
    with pytest.raises(ConfigurationError):
        init_result = await git_watcher.init()

    # add the file
    VALID_TAG = "teststaging_z1stvalid"
    _run_cmd(
        f"touch theonefile.csv; git add .; git commit -m 'I added theonefile.csv'; git tag {VALID_TAG};",
        cwd=local_path_var,
    )
    await asyncio.sleep(0.5)
    # expected to work now
    init_result = await git_watcher.init()
    git_sha = _run_cmd("git rev-parse --short HEAD", cwd=local_path_var)
    assert init_result == {
        repo_id_var: f"{repo_id_var}:{branch_var}:{VALID_TAG}:{git_sha}"
    }

    # there are no changes
    assert not await git_watcher.check_for_changes()

    NEW_VALID_TAG_ON_SAME_SHA: Literal[
        "teststaging_z4thvalid"
    ] = "teststaging_z4thvalid"
    _run_cmd(
        f"git tag {NEW_VALID_TAG_ON_SAME_SHA};",
        cwd=local_path_var,
    )
    await asyncio.sleep(0.5)
    NEW_VALID_TAG_ON_NEW_SHA: Literal[
        "teststaging_h5thvalid"
    ] = "teststaging_h5thvalid"  # This name is intentionally "in between" the previous tags when alphabetically sorted
    _run_cmd(
        f"echo 'blahblah' >> theonefile.csv; git add .; git commit -m 'I modified theonefile.csv'; git tag {NEW_VALID_TAG_ON_NEW_SHA}",
        cwd=local_path_var,
    )
    await asyncio.sleep(1.5)
    time.sleep(1.1)
    # we should have a change here

    change_results = await git_watcher.check_for_changes()
    assert change_results
    latestTag = await git_url_watcher._git_get_latest_matching_tag_capture_groups(
        git_watcher.watched_repos[0].directory, git_watcher.watched_repos[0].tags
    )
    assert latestTag[0] == NEW_VALID_TAG_ON_NEW_SHA.replace("test", "")
    #
    await git_watcher.cleanup()
=======
@pytest.mark.parametrize(
    "watch_tags",
    [
        "^staging_SprintName",
    ],
)
async def test_repo_status(git_config: dict[str, Any], tag_name: str, watch_tags: str):
    # fakes tag filter
    assert re.search(watch_tags, tag_name)

    # evaluates status
    git_task = GitUrlWatcher(app_config=git_config)
    status_label: str = await git_task.init()
    print(status_label)

    # repo
    assert len(git_task.watched_repos) == 1
    repo = git_task.watched_repos[0]
    repo_status = git_task.repo_status[repo.repo_id]

    assert repo_status.tag_name is not None
    assert repo_status.tag_name == tag_name
    assert repo_status.tag_created

    # tests _git_get_tag_created_dt
    tag_created = await _git_get_tag_created_dt(repo.directory, repo_status.tag_name)
    assert tag_created
    assert tag_created == repo_status.tag_created


async def test_date_format_to_pydantic():
    # Tests to ensure datetime formats conversions
    #
    # SIMCORE_VCS_RELEASE_TAG
    # SIMCORE_VCS_RELEASE_DATE

    # $ date --utc +"%Y-%m-%dT%H:%M:%SZ"
    #  2023-03-02T16:27:35Z
    timestamp_dt = parse_obj_as(datetime, "2023-03-02T16:27:35Z")

    # execute
    output = await run_cmd_line(["date", "--utc", '+"%Y-%m-%dT%H:%M:%SZ"'])
    print(output)
    SIMCORE_VCS_RELEASE_DATE = output.strip('"')

    # Tests it can be parsed by pydantic as a datetime
    release_dt = parse_obj_as(datetime, SIMCORE_VCS_RELEASE_DATE)
    assert isinstance(release_dt, datetime)
    assert release_dt.tzinfo == timezone.utc
>>>>>>> 26963483
<|MERGE_RESOLUTION|>--- conflicted
+++ resolved
@@ -4,12 +4,8 @@
 # pylint: disable=too-many-arguments
 # pylint: disable=protected-access
 
-<<<<<<< HEAD
 import asyncio
-=======
-
 import re
->>>>>>> 26963483
 import subprocess
 import time
 from asyncio import AbstractEventLoop
@@ -510,7 +506,6 @@
     await git_watcher.cleanup()
 
 
-<<<<<<< HEAD
 async def test_git_url_watcher_tags_capture_group_replacement(
     event_loop: AbstractEventLoop,
     git_config_tags: dict[str, Any],
@@ -571,7 +566,8 @@
     assert latestTag[0] == NEW_VALID_TAG_ON_NEW_SHA.replace("test", "")
     #
     await git_watcher.cleanup()
-=======
+
+
 @pytest.mark.parametrize(
     "watch_tags",
     [
@@ -620,5 +616,4 @@
     # Tests it can be parsed by pydantic as a datetime
     release_dt = parse_obj_as(datetime, SIMCORE_VCS_RELEASE_DATE)
     assert isinstance(release_dt, datetime)
-    assert release_dt.tzinfo == timezone.utc
->>>>>>> 26963483
+    assert release_dt.tzinfo == timezone.utc