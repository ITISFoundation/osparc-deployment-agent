# pylint: disable=redefined-outer-name
# pylint: disable=unused-argument
# pylint: disable=unused-variable
# pylint: disable=too-many-arguments

import subprocess
import time
<<<<<<< HEAD
import uuid
from pathlib import Path
from typing import Any, Callable, Dict, Union
=======
from asyncio import AbstractEventLoop
from pathlib import Path
from typing import Any
>>>>>>> 174bd0bb

import pytest
from pytest import TempPathFactory

from simcore_service_deployment_agent import git_url_watcher
from simcore_service_deployment_agent.cmd_utils import CmdLineError
from simcore_service_deployment_agent.exceptions import ConfigurationError


<<<<<<< HEAD
@pytest.fixture(scope="session")
def git_repo_path(tmp_path_factory: TempPathFactory) -> Callable[[Path], Path]:
    def createFolder():
        p = tmp_path_factory.mktemp(str(uuid.uuid4()))
        assert p.exists()
        yield p

    yield createFolder


@pytest.fixture()
def branch_name() -> str:
    yield "pytestMockBranch"
=======
@pytest.fixture
def git_repo_path(tmp_path: Path) -> Path:
    p = tmp_path / "test_git_repo"
    p.mkdir()
    assert p.exists()
    return p
>>>>>>> 174bd0bb


def _run_cmd(cmd: str, **kwargs) -> str:
    result = subprocess.run(
        cmd, capture_output=True, check=True, shell=True, encoding="utf-8", **kwargs
    )
    assert result.returncode == 0
    return result.stdout.rstrip() if result.stdout else ""


<<<<<<< HEAD
@pytest.fixture()
def git_repository(
    branch_name: str,
    git_repo_path: Callable[[Path], Path],
    branch: Union[str, None] = None,
) -> Callable[[], str]:
    def createGitRepo():
        cwd_ = next(git_repo_path())
        _run_cmd(
            "git init; git config user.name tester; git config user.email tester@test.com",
            cwd=cwd_,
        )
        _run_cmd(
            "git checkout -b "
            + branch_name
            + "; touch initial_file.txt; git add .; git commit -m 'initial commit';",
            cwd=cwd_,
        )
        yield f"file://localhost{cwd_}"

    yield createGitRepo


@pytest.fixture()
def git_config(branch_name: str, git_repository: Callable[[], str]) -> Dict[str, Any]:
=======
@pytest.fixture
def git_repository(git_repo_path: Path) -> str:
    _run_cmd(
        "git init; git config user.name tester; git config user.email tester@test.com",
        cwd=git_repo_path,
    )
    _run_cmd(
        "touch initial_file.txt; git add .; git commit -m 'initial commit';",
        cwd=git_repo_path,
    )
    return f"file://localhost{git_repo_path}"


@pytest.fixture
def git_config(git_repository: str) -> dict[str, Any]:
>>>>>>> 174bd0bb
    cfg = {
        "main": {
            "synced_via_tags": False,
            "watched_git_repositories": [
                {
<<<<<<< HEAD
                    "id": "test-repo-0",
                    "url": str(next(git_repository())),
                    "branch": branch_name,
=======
                    "id": "test-repo-1",
                    "url": f"{git_repository}",
                    "branch": "master",
>>>>>>> 174bd0bb
                    "tags": "",
                    "pull_only_files": False,
                    "paths": [],
                    "username": "",
                    "password": "",
                }
            ],
        }
    }
    yield cfg


@pytest.fixture()
def git_config_two_repos_synced_same_tag_regex(
    branch_name: str, git_repository: Callable[[], str]
) -> Dict[str, Any]:
    cfg = {
        "main": {
            "synced_via_tags": True,
            "watched_git_repositories": [
                {
                    "id": "test-repo-" + str(i),
                    "url": str(next(git_repository())),
                    "branch": branch_name,
                    "tags": "^staging_.+",
                    "pull_only_files": False,
                    "paths": [],
                    "username": "",
                    "password": "",
                }
                for i in range(2)
            ],
        }
    }
    return cfg


<<<<<<< HEAD
async def test_git_url_watcher_tag_sync(
    event_loop, git_config_two_repos_synced_same_tag_regex: Dict[str, Any]
=======
async def test_git_url_watcher_find_new_file(
    event_loop: AbstractEventLoop, git_config: dict[str, Any], git_repo_path: Path
>>>>>>> 174bd0bb
):
    REPO_ID = git_config_two_repos_synced_same_tag_regex["main"][
        "watched_git_repositories"
    ][0]["id"]
    BRANCH = git_config_two_repos_synced_same_tag_regex["main"][
        "watched_git_repositories"
    ][0]["branch"]
    LOCAL_PATH = git_config_two_repos_synced_same_tag_regex["main"][
        "watched_git_repositories"
    ][0]["url"].replace("file://localhost", "")

    assert git_config_two_repos_synced_same_tag_regex["main"]["synced_via_tags"]
    git_watcher = git_url_watcher.GitUrlWatcher(
        git_config_two_repos_synced_same_tag_regex
    )
    with pytest.raises(ConfigurationError):
        init_result = await git_watcher.init()

    # add a file, commit, and tag
    VALID_TAG = "staging_z1stvalid"
    TESTFILE_NAME = "testfile.csv"
    for repo in [
        git_config_two_repos_synced_same_tag_regex["main"]["watched_git_repositories"][
            i
        ]
        for i in range(
            len(
                git_config_two_repos_synced_same_tag_regex["main"][
                    "watched_git_repositories"
                ]
            )
        )
    ]:
        _run_cmd(
            f"touch {TESTFILE_NAME}; git add .; git commit -m 'pytest: I added {TESTFILE_NAME}'; git tag {VALID_TAG};",
            cwd=repo["url"].replace("file://localhost", ""),
        )
        assert await git_url_watcher._check_if_tag_on_branch(
            repo["url"].replace("file://localhost", ""), BRANCH, VALID_TAG
        )
    init_result = await git_watcher.init()
    assert not await git_watcher.check_for_changes()
    time.sleep(1.1)
    # Add change and tag in only one repo
    VALID_TAG = "staging_a2ndvalid"
    _run_cmd(
        f"touch {TESTFILE_NAME}_2; git add .; git commit -m 'pytest: I added {TESTFILE_NAME}_2'; git tag {VALID_TAG}",
        cwd=LOCAL_PATH,
    )
    # we should have no change here, since the repos are synced.
    change_results = await git_watcher.check_for_changes()
    assert not change_results
    time.sleep(1.1)
    # Now change both repos
    VALID_TAG = "staging_g2ndvalid"
    for repo in [
        git_config_two_repos_synced_same_tag_regex["main"]["watched_git_repositories"][
            i
        ]
        for i in range(
            len(
                git_config_two_repos_synced_same_tag_regex["main"][
                    "watched_git_repositories"
                ]
            )
        )
    ]:
        _run_cmd(
            f"touch {TESTFILE_NAME}_3; git add .; git commit -m 'pytest: I added {TESTFILE_NAME}'; git tag {VALID_TAG};",
            cwd=repo["url"].replace("file://localhost", ""),
        )
    # now there should be changes
    change_results = await git_watcher.check_for_changes()
    assert change_results

    await git_watcher.cleanup()


async def test_git_url_watcher_find_new_file(loop, git_config: Dict[str, Any]):
    LOCAL_PATH = git_config["main"]["watched_git_repositories"][0]["url"].replace(
        "file://localhost", ""
    )
    REPO_ID = git_config["main"]["watched_git_repositories"][0]["id"]
    BRANCH = git_config["main"]["watched_git_repositories"][0]["branch"]

    git_watcher = git_url_watcher.GitUrlWatcher(git_config)
    init_result = await git_watcher.init()

    git_sha = _run_cmd("git rev-parse --short HEAD", cwd=LOCAL_PATH)
    assert init_result == {REPO_ID: f"{REPO_ID}:{BRANCH}:{git_sha}"}

    # there was no changes
    assert not await git_watcher.check_for_changes()

    # now add a file in the repo
    _run_cmd(
        "touch my_file.txt; git add .; git commit -m 'I added a file';",
        cwd=LOCAL_PATH,
    )
    # we should have some changes here now
    change_results = await git_watcher.check_for_changes()
    # get new sha
    git_sha = _run_cmd("git rev-parse --short HEAD", cwd=LOCAL_PATH)
    assert change_results == {REPO_ID: f"{REPO_ID}:{BRANCH}:{git_sha}"}

    await git_watcher.cleanup()


<<<<<<< HEAD
async def test_git_url_watcher_find_tag_on_branch_succeeds(
    loop, git_config: Dict[str, Any]
):
    LOCAL_PATH = git_config["main"]["watched_git_repositories"][0]["url"].replace(
        "file://localhost", ""
    )
    BRANCH = git_config["main"]["watched_git_repositories"][0]["branch"]

    git_watcher = git_url_watcher.GitUrlWatcher(git_config)
    await git_watcher.init()
    # add the a file, commit, and tag
    VALID_TAG = "staging_z1stvalid"
    TESTFILE_NAME = "testfile.csv"
    _run_cmd(
        f"touch {TESTFILE_NAME}; git add .; git commit -m 'pytest - I added {TESTFILE_NAME}'; git tag {VALID_TAG};",
        cwd=LOCAL_PATH,
    )
    assert await git_url_watcher._check_if_tag_on_branch(LOCAL_PATH, BRANCH, VALID_TAG)
    check_for_changes_result = await git_watcher.check_for_changes()
    assert check_for_changes_result
    await git_watcher.cleanup()


async def test_git_url_watcher_find_tag_on_branch_raises_if_branch_doesnt_exist(
    loop, git_config: Dict[str, Any]
):
    REPO_ID = git_config["main"]["watched_git_repositories"][0]["id"]
    BRANCH = git_config["main"]["watched_git_repositories"][0]["branch"]
    LOCAL_PATH = git_config["main"]["watched_git_repositories"][0]["url"].replace(
        "file://localhost", ""
    )

    git_watcher = git_url_watcher.GitUrlWatcher(git_config)
    init_result = await git_watcher.init()

    # add the a file, commit, and tag
    VALID_TAG = "staging_z1stvalid"
    TESTFILE_NAME = "testfile.csv"
    _run_cmd(
        f"touch {TESTFILE_NAME}; git add .; git commit -m 'pytest - I added {TESTFILE_NAME}'; git tag {VALID_TAG};",
        cwd=LOCAL_PATH,
    )
    with pytest.raises(RuntimeError):
        await git_url_watcher._check_if_tag_on_branch(
            LOCAL_PATH, "nonexistingBranch", VALID_TAG
        )

    await git_watcher.cleanup()


async def test_git_url_watcher_find_tag_on_branch_fails_if_tag_not_found(
    loop, git_config: Dict[str, Any]
):
    REPO_ID = git_config["main"]["watched_git_repositories"][0]["id"]
    BRANCH = git_config["main"]["watched_git_repositories"][0]["branch"]
    LOCAL_PATH = git_config["main"]["watched_git_repositories"][0]["url"].replace(
        "file://localhost", ""
    )

    git_watcher = git_url_watcher.GitUrlWatcher(git_config)
    init_result = await git_watcher.init()

    # add the a file, commit, and tag
    VALID_TAG = "staging_z1stvalid"
    TESTFILE_NAME = "testfile.csv"
    _run_cmd(
        f"touch {TESTFILE_NAME}; git add .; git commit -m 'pytest - I added {TESTFILE_NAME}'; git tag {VALID_TAG};",
        cwd=LOCAL_PATH,
    )
    with pytest.raises(RuntimeError):
        await git_url_watcher._check_if_tag_on_branch(LOCAL_PATH, BRANCH, "invalid_tag")

    await git_watcher.cleanup()


@pytest.fixture()
def git_config_pull_only_files(git_config: Dict[str, Any]) -> Dict[str, Any]:
=======
@pytest.fixture
def git_config_pull_only_files(git_config: dict[str, Any]) -> dict[str, Any]:
>>>>>>> 174bd0bb
    git_config["main"]["watched_git_repositories"][0]["pull_only_files"] = True
    git_config["main"]["watched_git_repositories"][0]["paths"] = ["theonefile.csv"]
    return git_config


async def test_git_url_watcher_pull_only_selected_files(
<<<<<<< HEAD
    loop, git_config_pull_only_files: Dict[str, Any]
=======
    event_loop: AbstractEventLoop,
    git_config_pull_only_files: dict[str, Any],
    git_repo_path: Path,
>>>>>>> 174bd0bb
):
    REPO_ID = git_config_pull_only_files["main"]["watched_git_repositories"][0]["id"]
    BRANCH = git_config_pull_only_files["main"]["watched_git_repositories"][0]["branch"]
    LOCAL_PATH = git_config_pull_only_files["main"]["watched_git_repositories"][0][
        "url"
    ].replace("file://localhost", "")
    git_watcher = git_url_watcher.GitUrlWatcher(git_config_pull_only_files)
    # the file does not exist yet
    with pytest.raises(CmdLineError):
        init_result = await git_watcher.init()

    # add the file
    _run_cmd(
        "touch theonefile.csv; git add .; git commit -m 'I added theonefile.csv';",
        cwd=LOCAL_PATH,
    )
    # expect to work now
    init_result = await git_watcher.init()
    git_sha = _run_cmd("git rev-parse --short HEAD", cwd=LOCAL_PATH)
    assert init_result == {REPO_ID: f"{REPO_ID}:{BRANCH}:{git_sha}"}

    # there was no changes
    assert not await git_watcher.check_for_changes()

    # now add a file in the repo
    _run_cmd(
        "touch my_file.txt; git add .; git commit -m 'I added a file';",
        cwd=LOCAL_PATH,
    )
    # we should have no change here
    change_results = await git_watcher.check_for_changes()
    assert not change_results

    # now modify theonefile.csv
    _run_cmd(
        "echo 'blahblah' >> theonefile.csv; git add .; git commit -m 'I modified theonefile.csv';",
        cwd=LOCAL_PATH,
    )
    # now there should be changes
    change_results = await git_watcher.check_for_changes()
    # get new sha
    git_sha = _run_cmd("git rev-parse --short HEAD", cwd=LOCAL_PATH)
    assert change_results == {REPO_ID: f"{REPO_ID}:{BRANCH}:{git_sha}"}

    await git_watcher.cleanup()


@pytest.fixture
def git_config_pull_only_files_tags(git_config: dict[str, Any]) -> dict[str, Any]:
    git_config["main"]["watched_git_repositories"][0]["pull_only_files"] = True
    git_config["main"]["watched_git_repositories"][0]["paths"] = ["theonefile.csv"]
    git_config["main"]["watched_git_repositories"][0]["tags"] = "^staging_.+$"
    return git_config


async def test_git_url_watcher_pull_only_selected_files_tags(
<<<<<<< HEAD
    loop, git_config_pull_only_files_tags: Dict[str, Any]
=======
    event_loop: AbstractEventLoop,
    git_config_pull_only_files_tags: dict[str, Any],
    git_repo_path: Path,
>>>>>>> 174bd0bb
):
    LOCAL_PATH = git_config_pull_only_files_tags["main"]["watched_git_repositories"][0][
        "url"
    ].replace("file://localhost", "")
    REPO_ID = git_config_pull_only_files_tags["main"]["watched_git_repositories"][0][
        "id"
    ]
    BRANCH = git_config_pull_only_files_tags["main"]["watched_git_repositories"][0][
        "branch"
    ]

    git_watcher = git_url_watcher.GitUrlWatcher(git_config_pull_only_files_tags)

    # the file does not exist yet
    with pytest.raises(ConfigurationError):
        init_result = await git_watcher.init()

    # add the file
    VALID_TAG = "staging_z1stvalid"
    _run_cmd(
        f"touch theonefile.csv; git add .; git commit -m 'I added theonefile.csv'; git tag {VALID_TAG};",
        cwd=LOCAL_PATH,
    )
    # expect to work now
    init_result = await git_watcher.init()
    git_sha = _run_cmd("git rev-parse --short HEAD", cwd=LOCAL_PATH)
    assert init_result == {REPO_ID: f"{REPO_ID}:{BRANCH}:{VALID_TAG}:{git_sha}"}

    # there was no changes
    assert not await git_watcher.check_for_changes()

    # now add a file in the repo
    _run_cmd(
        "touch my_file.txt; git add .; git commit -m 'I added a file'",
        cwd=LOCAL_PATH,
    )
    # we should have no change here
    change_results = await git_watcher.check_for_changes()
    assert not change_results
    time.sleep(1.1)
    # now modify theonefile.csv
    _run_cmd(
        "echo 'blahblah' >> theonefile.csv; git add .; git commit -m 'I modified theonefile.csv'",
        cwd=LOCAL_PATH,
    )
    time.sleep(1.1)
    # we should have no change here
    change_results = await git_watcher.check_for_changes()
    assert not change_results
    INVALID_TAG = "v3.4.5"
    _run_cmd(
        f"git tag {INVALID_TAG}",
        cwd=LOCAL_PATH,
    )
    time.sleep(1.1)
    # we should have no change here
    change_results = await git_watcher.check_for_changes()
    assert not change_results

    NEW_VALID_TAG = "staging_g2ndvalid"
    _run_cmd(
        f"git tag {NEW_VALID_TAG}",
        cwd=LOCAL_PATH,
    )
    time.sleep(1.1)
    # now there should be changes
    change_results = await git_watcher.check_for_changes()
    # get new sha
    git_sha = _run_cmd("git rev-parse --short HEAD", cwd=LOCAL_PATH)
    assert change_results == {REPO_ID: f"{REPO_ID}:{BRANCH}:{NEW_VALID_TAG}:{git_sha}"}

    NEW_VALID_TAG_ON_SAME_SHA = "staging_a3rdvalid"
    _run_cmd(
        f"git tag {NEW_VALID_TAG_ON_SAME_SHA};",
        cwd=LOCAL_PATH,
    )
    time.sleep(1.1)
    # now there should be changes
    change_results = await git_watcher.check_for_changes()
    # get new sha
    git_sha = _run_cmd("git rev-parse --short HEAD", cwd=LOCAL_PATH)
    assert change_results[REPO_ID].split(":")[-1] == git_sha

    # Check that tags are sorted in correct order, by tag time, not alphabetically
    assert len(git_watcher.watched_repos) == 1
    NEW_VALID_TAG_ON_SAME_SHA = "staging_z4thvalid"
    _run_cmd(
        f"git tag {NEW_VALID_TAG_ON_SAME_SHA};",
        cwd=LOCAL_PATH,
    )
    NEW_VALID_TAG_ON_NEW_SHA = "staging_h5thvalid"  # This name is intentionally "in between" the previous tags when alphabetically sorted
    _run_cmd(
        f"echo 'blahblah' >> theonefile.csv; git add .; git commit -m 'I modified theonefile.csv'; git tag {NEW_VALID_TAG_ON_NEW_SHA}",
        cwd=LOCAL_PATH,
    )
    time.sleep(1.1)
    # we should have a change here
    change_results = await git_watcher.check_for_changes()
    latestTag = await git_url_watcher._git_get_latest_matching_tag(
        git_watcher.watched_repos[0].directory, git_watcher.watched_repos[0].tags
    )
    assert latestTag == NEW_VALID_TAG_ON_NEW_SHA
    #
    await git_watcher.cleanup()<|MERGE_RESOLUTION|>--- conflicted
+++ resolved
@@ -5,15 +5,10 @@
 
 import subprocess
 import time
-<<<<<<< HEAD
 import uuid
-from pathlib import Path
-from typing import Any, Callable, Dict, Union
-=======
 from asyncio import AbstractEventLoop
 from pathlib import Path
-from typing import Any
->>>>>>> 174bd0bb
+from typing import Any, Callable, Union
 
 import pytest
 from pytest import TempPathFactory
@@ -23,7 +18,6 @@
 from simcore_service_deployment_agent.exceptions import ConfigurationError
 
 
-<<<<<<< HEAD
 @pytest.fixture(scope="session")
 def git_repo_path(tmp_path_factory: TempPathFactory) -> Callable[[Path], Path]:
     def createFolder():
@@ -34,17 +28,9 @@
     yield createFolder
 
 
-@pytest.fixture()
+@pytest.fixture
 def branch_name() -> str:
     yield "pytestMockBranch"
-=======
-@pytest.fixture
-def git_repo_path(tmp_path: Path) -> Path:
-    p = tmp_path / "test_git_repo"
-    p.mkdir()
-    assert p.exists()
-    return p
->>>>>>> 174bd0bb
 
 
 def _run_cmd(cmd: str, **kwargs) -> str:
@@ -55,8 +41,7 @@
     return result.stdout.rstrip() if result.stdout else ""
 
 
-<<<<<<< HEAD
-@pytest.fixture()
+@pytest.fixture
 def git_repository(
     branch_name: str,
     git_repo_path: Callable[[Path], Path],
@@ -79,39 +64,16 @@
     yield createGitRepo
 
 
-@pytest.fixture()
-def git_config(branch_name: str, git_repository: Callable[[], str]) -> Dict[str, Any]:
-=======
 @pytest.fixture
-def git_repository(git_repo_path: Path) -> str:
-    _run_cmd(
-        "git init; git config user.name tester; git config user.email tester@test.com",
-        cwd=git_repo_path,
-    )
-    _run_cmd(
-        "touch initial_file.txt; git add .; git commit -m 'initial commit';",
-        cwd=git_repo_path,
-    )
-    return f"file://localhost{git_repo_path}"
-
-
-@pytest.fixture
-def git_config(git_repository: str) -> dict[str, Any]:
->>>>>>> 174bd0bb
+def git_config(branch_name: str, git_repository: Callable[[], str]) -> dict[str, Any]:
     cfg = {
         "main": {
             "synced_via_tags": False,
             "watched_git_repositories": [
                 {
-<<<<<<< HEAD
                     "id": "test-repo-0",
                     "url": str(next(git_repository())),
                     "branch": branch_name,
-=======
-                    "id": "test-repo-1",
-                    "url": f"{git_repository}",
-                    "branch": "master",
->>>>>>> 174bd0bb
                     "tags": "",
                     "pull_only_files": False,
                     "paths": [],
@@ -127,7 +89,7 @@
 @pytest.fixture()
 def git_config_two_repos_synced_same_tag_regex(
     branch_name: str, git_repository: Callable[[], str]
-) -> Dict[str, Any]:
+) -> dict[str, Any]:
     cfg = {
         "main": {
             "synced_via_tags": True,
@@ -149,13 +111,8 @@
     return cfg
 
 
-<<<<<<< HEAD
 async def test_git_url_watcher_tag_sync(
-    event_loop, git_config_two_repos_synced_same_tag_regex: Dict[str, Any]
-=======
-async def test_git_url_watcher_find_new_file(
-    event_loop: AbstractEventLoop, git_config: dict[str, Any], git_repo_path: Path
->>>>>>> 174bd0bb
+    event_loop, git_config_two_repos_synced_same_tag_regex: dict[str, Any]
 ):
     REPO_ID = git_config_two_repos_synced_same_tag_regex["main"][
         "watched_git_repositories"
@@ -234,7 +191,7 @@
     await git_watcher.cleanup()
 
 
-async def test_git_url_watcher_find_new_file(loop, git_config: Dict[str, Any]):
+async def test_git_url_watcher_find_new_file(loop, git_config: dict[str, Any]):
     LOCAL_PATH = git_config["main"]["watched_git_repositories"][0]["url"].replace(
         "file://localhost", ""
     )
@@ -264,9 +221,8 @@
     await git_watcher.cleanup()
 
 
-<<<<<<< HEAD
 async def test_git_url_watcher_find_tag_on_branch_succeeds(
-    loop, git_config: Dict[str, Any]
+    event_loop: AbstractEventLoop, git_config: dict[str, Any]
 ):
     LOCAL_PATH = git_config["main"]["watched_git_repositories"][0]["url"].replace(
         "file://localhost", ""
@@ -289,7 +245,7 @@
 
 
 async def test_git_url_watcher_find_tag_on_branch_raises_if_branch_doesnt_exist(
-    loop, git_config: Dict[str, Any]
+    event_loop: AbstractEventLoop, git_config: dict[str, Any]
 ):
     REPO_ID = git_config["main"]["watched_git_repositories"][0]["id"]
     BRANCH = git_config["main"]["watched_git_repositories"][0]["branch"]
@@ -316,7 +272,7 @@
 
 
 async def test_git_url_watcher_find_tag_on_branch_fails_if_tag_not_found(
-    loop, git_config: Dict[str, Any]
+    event_loop: AbstractEventLoop, git_config: dict[str, Any]
 ):
     REPO_ID = git_config["main"]["watched_git_repositories"][0]["id"]
     BRANCH = git_config["main"]["watched_git_repositories"][0]["branch"]
@@ -340,25 +296,16 @@
     await git_watcher.cleanup()
 
 
-@pytest.fixture()
-def git_config_pull_only_files(git_config: Dict[str, Any]) -> Dict[str, Any]:
-=======
 @pytest.fixture
 def git_config_pull_only_files(git_config: dict[str, Any]) -> dict[str, Any]:
->>>>>>> 174bd0bb
     git_config["main"]["watched_git_repositories"][0]["pull_only_files"] = True
     git_config["main"]["watched_git_repositories"][0]["paths"] = ["theonefile.csv"]
     return git_config
 
 
 async def test_git_url_watcher_pull_only_selected_files(
-<<<<<<< HEAD
-    loop, git_config_pull_only_files: Dict[str, Any]
-=======
     event_loop: AbstractEventLoop,
     git_config_pull_only_files: dict[str, Any],
-    git_repo_path: Path,
->>>>>>> 174bd0bb
 ):
     REPO_ID = git_config_pull_only_files["main"]["watched_git_repositories"][0]["id"]
     BRANCH = git_config_pull_only_files["main"]["watched_git_repositories"][0]["branch"]
@@ -415,13 +362,8 @@
 
 
 async def test_git_url_watcher_pull_only_selected_files_tags(
-<<<<<<< HEAD
-    loop, git_config_pull_only_files_tags: Dict[str, Any]
-=======
     event_loop: AbstractEventLoop,
     git_config_pull_only_files_tags: dict[str, Any],
-    git_repo_path: Path,
->>>>>>> 174bd0bb
 ):
     LOCAL_PATH = git_config_pull_only_files_tags["main"]["watched_git_repositories"][0][
         "url"
