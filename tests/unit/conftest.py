--- conflicted
+++ resolved
@@ -38,11 +38,7 @@
         },
         {
             "Id": randint(1, 10),
-<<<<<<< HEAD
-            "Name": faker.name().replace(" ", "").lower(),
-=======
             "Name": faker.word().lower(),
->>>>>>> c8890d66
             "Type": 1,
             "EndpointID": randint(1, 10),
         },
