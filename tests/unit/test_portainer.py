--- conflicted
+++ resolved
@@ -28,8 +28,6 @@
 @pytest.fixture
 def faked_stack_name(faker: Faker) -> str:
     return str(faker.word()).lower()
-<<<<<<< HEAD
-=======
 
 
 async def test_authenticate(
@@ -44,7 +42,6 @@
         origin, aiohttp_client_session, username="testuser", password="password"
     )
     assert received_bearer_code == bearer_code
->>>>>>> c8890d66
 
 
 async def test_first_endpoint_id(
@@ -120,11 +117,7 @@
     aiohttp_client_session: ClientSession,
     bearer_code: str,
     portainer_stacks: dict[str, Any],
-<<<<<<< HEAD
-    valid_docker_stack,
-=======
     valid_docker_stack: dict[str, Any],
->>>>>>> c8890d66
     faked_stack_name: str,
     faker: Faker,
 ):
@@ -148,32 +141,20 @@
             origin,
             aiohttp_client_session,
             bearer_code=bearer_code,
-<<<<<<< HEAD
-            stack_id=str(faker.pyint(min_value=1)),
-=======
             stack_id=f"{faker.pyint(min_value=1)}",
->>>>>>> c8890d66
             endpoint_id=endpoint,
             stack_cfg=valid_docker_stack,
         )
 
 
 async def test_create_stack_fails_when_name_contains_uppercase_chars(
-<<<<<<< HEAD
-    loop: asyncio.AbstractEventLoop,
-=======
     event_loop: asyncio.AbstractEventLoop,
->>>>>>> c8890d66
     valid_config: dict[str, Any],
     portainer_service_mock: aioresponses,
     aiohttp_client_session: ClientSession,
     bearer_code: str,
     portainer_stacks: dict[str, Any],
-<<<<<<< HEAD
-    valid_docker_stack,
-=======
     valid_docker_stack: dict[str, Any],
->>>>>>> c8890d66
 ):
     swarm_id = 1
     stack_name = "myAmazingstackname"
