--- conflicted
+++ resolved
@@ -140,13 +140,8 @@
         "show-ref",
         "--tags",
         "--dereference",
-<<<<<<< HEAD
     ]
     all_tags = await run_cmd_line(cmd, str(directory))
-=======
-    ]  # | grep --perl-regexp --only-matching "(?<=$(git rev-parse HEAD) refs/tags/){reg}"']
-    all_tags = await run_cmd_line(cmd, f"{directory}")
->>>>>>> 174bd0bb
     all_tags = all_tags.split("\n")
 
     cmd2 = ["git", "rev-parse", "HEAD"]
@@ -384,13 +379,9 @@
     return f"{repo.repo_id}:{repo.branch}:{sha}"
 
 
-<<<<<<< HEAD
 async def _check_repositories(
     repos: List[GitRepo], syncedViaTags: bool = False
 ) -> Dict:
-=======
-async def _check_repositories(repos: list[GitRepo]) -> dict:
->>>>>>> 174bd0bb
     changes = {}
     for repo in repos:
         log.debug("fetching repo: %s...", repo.repo_url)
@@ -400,7 +391,7 @@
         {repo.repo_id: await _git_get_latest_matching_tag(repo.directory, repo.tags)}
         for repo in repos
     ]
-    uniqueLatestTags = list(set(list(i.values())[0] for i in latestTags if i.values()))
+    uniqueLatestTags = list({list(i.values())[0] for i in latestTags if i.values()})
     if syncedViaTags:
         if len(uniqueLatestTags) > 1:
             log.info("Repos did not match in their latest tag!")
@@ -464,13 +455,8 @@
         wait=wait_random(min=1, max=MAX_TIME_TO_WAIT_S),
         after=after_log(log, logging.DEBUG),
     )
-<<<<<<< HEAD
     async def check_for_changes(self) -> Dict:
         return await _check_repositories(self.watched_repos, self.synced_via_tags)
-=======
-    async def check_for_changes(self) -> dict:
-        return await _check_repositories(self.watched_repos)
->>>>>>> 174bd0bb
 
     async def cleanup(self):
         await _delete_repositories(self.watched_repos)
