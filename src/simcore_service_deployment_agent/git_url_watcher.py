import logging
import re
from contextlib import AsyncExitStack
from dataclasses import dataclass
from datetime import datetime, timezone
from pathlib import Path
from typing import Any, Optional

from aiofiles.tempfile import TemporaryDirectory
from servicelib.file_utils import remove_directory
from tenacity import retry
from tenacity.after import after_log
from tenacity.before_sleep import before_sleep_log
from tenacity.stop import stop_after_attempt
from tenacity.wait import wait_fixed, wait_random
from yarl import URL

from .cmd_utils import run_cmd_line
from .exceptions import CmdLineError, ConfigurationError
from .subtask import SubTask

log = logging.getLogger(__name__)

NUMBER_OF_ATTEMPS = 5
MAX_TIME_TO_WAIT_S = 10

RepoID = str
StatusStr = str


@dataclass(frozen=True)
class WatchedGitRepoConfig:
    """Config of the to be observed

    Corresponds to an item of the config's 'watched_git_repositories' list

    Example:
    - id: simcore-github-repo
      url: https://github.com/ITISFoundation/osparc-simcore.git
      branch: master
      username: foo
      password: secret
      tags: ^testtag_v[0-9]+.[0-9]+.[0-9]+$
      paths:
        - services/docker-compose.yml
        - .env-devel
        - .env-wb-garbage-collector
    """

    repo_id: RepoID
    repo_url: URL
    branch: str
    tags: str  # regex or blank
    username: str
    password: str
    paths: list[Path]  # lists the files where to look for changes in the repo


class GitRepo(WatchedGitRepoConfig):
    directory: str = ""


@dataclass(frozen=True)
class RepoStatus:
    """git status of current repo's checkout"""

    repo_id: RepoID
    commit_sha: str
    branch_name: str
    # tag info (only one)
    tag_name: Optional[str] = None
    tag_created: Optional[datetime] = None

    def to_string(self) -> StatusStr:
        return (
            f"{self.repo_id}:{self.branch_name}:{self.tag_name}:{self.commit_sha}"
            if self.tag_name
            else f"{self.repo_id}:{self.branch_name}:{self.commit_sha}"
        )

    def __post_init__(self):
        # tag_created default if undefined
        if self.tag_name and self.tag_created is None:
            # SEE https://stackoverflow.com/questions/53756788/how-to-set-the-value-of-dataclass-field-in-post-init-when-frozen-true
            assert hasattr(self, "tag_created")  # nosec
            object.__setattr__(self, "tag_created", datetime.now(tz=timezone.utc))


#
# git CLI utils
#


@retry(
    stop=stop_after_attempt(NUMBER_OF_ATTEMPS),
    wait=wait_fixed(1) + wait_random(0, MAX_TIME_TO_WAIT_S),
    before_sleep=before_sleep_log(log, logging.WARNING),
    reraise=True,
)
async def _git_clone_repo(
    repository: URL,
    directory: str,
    branch: str,
    username: Optional[str] = None,
    password: Optional[str] = None,
):
    if username != None and password != None and username != "" and password != "":
        cmd = [
            "git",
            "clone",
            "-n",
            f"{URL(repository).with_user(username).with_password(password)}",
            "--depth",
            "1",
            f"{directory}",
            "--single-branch",
            "--branch",
            branch,
        ]
    else:
        cmd = [
            "git",
            "clone",
            "-n",
            f"{URL(repository)}",
            "--depth",
            "1",
            f"{directory}",
            "--single-branch",
            "--branch",
            branch,
        ]
    await run_cmd_line(cmd)


async def _git_get_FETCH_HEAD_sha(directory: str) -> str:
    cmd = ["git", "rev-parse", "--short", "FETCH_HEAD"]
    sha = await run_cmd_line(cmd, f"{directory}")
    return sha


async def _git_get_sha_of_tag(directory: str, tag: str) -> str:
    cmd = ["git", "rev-list", "-1", "--sparse", tag]
    sha_long = await run_cmd_line(cmd, f"{directory}")
    cmd = ["git", "rev-parse", "--short", sha_long]
    sha_short = await run_cmd_line(cmd, f"{directory}")
    return sha_short


async def _git_get_tag_created_dt(directory: str, tag: str) -> Optional[datetime]:
    """
    Returns tagger timestamp if exists, otherwise None

    raises ValueError if invalid datetime format
    """
    date_string = await run_cmd_line(
        ["git", "for-each-ref", "--format='%(taggerdate)'", f"refs/tags/{tag}"],
        f"{directory}",
    )

    # NOTE:
    #  $ tag -a test -m "Tagging <tag-name>"
    #  $ git for-each-ref --format='%(taggerdate)' refs/tags/test
    #    Tue Feb 28 20:34:50 2023 +0100
    # Nonetheless, tags produced by **Github release workflow DO NOT HAVE taggerdate**
    #
    if date_string := date_string.strip("'\n "):
        # e.g. Tue Feb 28 20:34:50 2023 +0100
        date_format = "%a %b %d %H:%M:%S %Y %z"
        return datetime.strptime(date_string, date_format)
    return None


async def _git_clean_repo(directory: str):
    cmd = ["git", "clean", "-dxf"]
    await run_cmd_line(cmd, f"{directory}")


async def _git_checkout_files(directory: str, paths: list[Path], tag: Optional[str]):
    if not tag:
        tag = "HEAD"
    cmd = ["git", "checkout", tag] + [f"{path}" for path in paths]
    await run_cmd_line(cmd, f"{directory}")


async def _git_pull(directory: str):
    cmd = ["git", "pull"]
    await run_cmd_line(cmd, f"{directory}")


async def _git_fetch(directory: str):
    log.debug("Fetching git repo in %s", f"{directory=}")
    cmd = ["git", "fetch", "--prune", "--tags"]
    await run_cmd_line(cmd, f"{directory}")


async def _git_get_latest_matching_tag_capture_groups(
    directory: str, regexp: str
) -> Optional[tuple[str]]:  # pylint: disable=unsubscriptable-object
    cmd = [
        "git",
        "tag",
        "--list",
        "--sort=creatordate",  # Sorted ascending by date
    ]
    all_tags = await run_cmd_line(cmd, f"{directory}")
    if all_tags == None:
        return None
    all_tags = all_tags.split("\n")
    all_tags = [tag for tag in all_tags if tag != ""]
    list_tags = [tag for tag in all_tags if re.search(regexp, tag) != None]
    if not list_tags:
        return None
    if re.compile(regexp).groups == 0:
        return (list_tags[-1],)
    reSearchResult = re.search(regexp, list_tags[-1])
    return reSearchResult.groups() if reSearchResult else None


async def _git_get_latest_matching_tag(
    directory: str, regexp: str
) -> Optional[str]:  # pylint: disable=unsubscriptable-object
    repo_tags_msg = await run_cmd_line(
        [
            "git",
            "tag",
            "--list",
            "--sort=creatordate",  # Sorted ascending by date
        ],
        f"{directory}",
    )
    if repo_tags_msg is None:
        return None
    all_tags = [tag for tag in repo_tags_msg.split("\n") if tag != ""]
    list_tags = [tag for tag in all_tags if re.search(regexp, tag) != None]
    return list_tags[-1] if list_tags else None


async def _git_get_current_matching_tag(repo: GitRepo) -> list[str]:
    # NOTE: there might be several tags on the same commit
    reg = repo.tags
    if repo.tags.startswith("^"):
        reg = repo.tags[1:]

    all_tags_str = await run_cmd_line(
        [
            "git",
            "show-ref",
            "--tags",
            "--dereference",
        ],
        f"{repo.directory}",
    )

    if all_tags_str is None:
        return []

    all_tags = all_tags_str.split("\n")

    cmd2 = ["git", "rev-parse", "HEAD"]
    sha_to_be_found = await run_cmd_line(cmd2, f"{repo.directory}")
    sha_to_be_found = sha_to_be_found.split("\n")[0]

    associated_tags_found = []
    for tag in all_tags:
        if sha_to_be_found in tag:
            associated_tags_found.append(tag.split()[-1].split("refs/tags/")[-1])
    found_matching_tags = []
    for i in associated_tags_found:
        if re.search(reg, i):
            found_matching_tags += [i]
    return found_matching_tags


async def _git_diff_filenames(
    directory: str,
) -> Optional[str]:  # pylint: disable=unsubscriptable-object
    cmd = ["git", "--no-pager", "diff", "--name-only", "FETCH_HEAD"]
    modified_files = await run_cmd_line(cmd, f"{directory}")
    return modified_files


async def _git_get_logs(
    directory: str, branch1: str, branch2: str
) -> Optional[str]:  # pylint: disable=unsubscriptable-object
    cmd = [
        "git",
        "--no-pager",
        "log",
        "--oneline",
        f"{branch1}..origin/{branch2}",
    ]
    logs = await run_cmd_line(cmd, f"{directory}", strip_endline=False)
    return logs


async def _git_get_logs_tags(
    directory: str, tag1: str, tag2: str
) -> Optional[str]:  # pylint: disable=unsubscriptable-object
    cmd = [
        "git",
        "--no-pager",
        "log",
        "--oneline",
        f"{tag1}..{tag2 if tag1 else tag2}",
    ]
    logs = await run_cmd_line(cmd, f"{directory}")
    return logs


#
# repository utils
#


async def _checkout_repository(repo: GitRepo, tag: Optional[str] = None):
    """
    :raises ConfigurationError
    """
    await _git_checkout_files(repo.directory, [], tag)
    cmd = ["find", "."]
    files_in_repo = (await run_cmd_line(cmd, f"{repo.directory}")).split("\n")
    are_all_files_present = sum(
        1 for i in repo.paths if i in [i.replace("./", "") for i in files_in_repo]
    ) == len(repo.paths)
    if not are_all_files_present:
        # no change affected the watched files
        raise ConfigurationError("no change affected the watched files")


async def _pull_repository(repo: GitRepo):
    await _git_pull(repo.directory)


async def _clone_and_checkout_repositories(
    repos: list[GitRepo], aio_stack: AsyncExitStack
) -> dict[RepoID, RepoStatus]:
    repo_2_status = {}
    for repo in repos:
        tmpdir: str = await aio_stack.enter_async_context(
            TemporaryDirectory(prefix=f"{repo.repo_id}_")
        )
        repo.directory = tmpdir
        log.debug("cloning %s to %s...", repo.repo_id, repo.directory)

        await _git_clone_repo(
            repository=repo.repo_url,
            directory=repo.directory,
            branch=repo.branch,
            username=repo.username,
            password=repo.password,
        )
        await _git_fetch(repo.directory)

        latest_tag: Optional[str] = (
            await _git_get_latest_matching_tag(repo.directory, repo.tags)
            if repo.tags
            else None
        )

        log.debug(
            "latest tag found for %s is %s, now checking out...",
            repo.repo_id,
            latest_tag,
        )
        if not latest_tag and repo.tags:
            raise ConfigurationError(
                msg=f"no tags found in {repo.repo_url}:{repo.branch} that follows defined tags pattern {repo.tags}: {latest_tag}"
            )
        # This next call was introcued to fix a bug. It is necessary since calls to *_checkout_repository*
        # may only check out files at certain tags while HEAD stays at origin/master.
        # If HEAD!=latest_tag, subsequent calls to *_git_get_current_matching_tag*
        # will return an empty list since HEAD==origin/master is not tagged. This will make the deployment agent fail.
        # I'd call this a workaround and a design deficiency (DK Nov2022)
        # See github.com/ITISFoundation/osparc-deployment-agent/issues/118
        await _git_checkout_files(repo.directory, [], latest_tag)
        # This subsequent call will checkout the files at the given revision
        await _checkout_repository(repo, latest_tag)

        log.info("repository %s checked out on %s", repo, latest_tag)

        # If no tag: fetch head
        # if tag: sha of tag
        created = None
        if repo.tags and latest_tag:
            sha = await _git_get_sha_of_tag(repo.directory, latest_tag)
            created = await _git_get_tag_created_dt(repo.directory, latest_tag)
        else:
            sha = await _git_get_FETCH_HEAD_sha(repo.directory)

        log.debug("sha for %s is %s at %s", repo.repo_id, sha, created)

        repo_2_status[repo.repo_id] = RepoStatus(
            repo_id=repo.repo_id,
            branch_name=repo.branch,
            commit_sha=sha,
            tag_name=latest_tag,
            tag_created=created,
        )
    return repo_2_status


async def _check_if_tag_on_branch(repo_path: str, branch: str, tag: str) -> bool:
    cmd = [
        "git",
        "log",
        "--tags",
        "--simplify-by-decoration",
        '--pretty="format:%ai %d"',
    ]
    try:
        data = await run_cmd_line(cmd, repo_path)
    except CmdLineError as e:
        raise RuntimeError(
            " ".join(cmd), "The command was invalid and the cmd call failed."
        ) from e
    if not data:
        return False
    for line in data.split("\n"):
        if branch in line and tag in line:
            return True
    found_branch_in_data = sum(1 for i in data.split("\n") if branch in i) > 0
    found_tag_in_data = sum(1 for i in data.split("\n") if tag in i) > 0

    if not found_branch_in_data:
        raise RuntimeError("Branch does not exist. Aborting!")
    if not found_tag_in_data:
        raise RuntimeError("Tag does not exist. Aborting!")
    return False


async def _update_repo_using_tags(repo: GitRepo) -> Optional[RepoStatus]:
    """

    returns RepoStatus if changes in repo detected otherwise None

    :raises ConfigurationError
    """

    log.debug("checking %s using tags", repo.repo_id)
    # check if current tag is the latest and greatest
    list_current_tags = await _git_get_current_matching_tag(repo)
    latest_tag = await _git_get_latest_matching_tag(repo.directory, repo.tags)

    # there should always be a tag
    if not latest_tag:
        raise ConfigurationError(
            msg=f"no tags found in {repo.repo_id} that follows defined tags pattern {repo.tags}"
        )

    log.debug(
        "following tags found for %s, current: %s, latest: %s",
        repo.repo_id,
        list_current_tags,
        latest_tag,
    )
    if latest_tag in list_current_tags:
        log.debug("no change detected")
    else:
        log.info("New tag detected: %s on repo %s", latest_tag, repo.repo_id)

    # get modifications
    logged_changes = await _git_get_logs_tags(
        repo.directory, list_current_tags[0], latest_tag
    )
    log.debug("%s tag changes: %s", latest_tag, logged_changes)

    # checkout no matter if there are changes, to put HEAD of git repo at desired latest matching tag
    await _checkout_repository(repo, latest_tag)

    # Report if code changed only
    if latest_tag not in list_current_tags:
        log.info("New tag %s checked out on repo %s", latest_tag, repo.repo_id)

        # if the tag changed, an update is needed even if no files were changed
        sha = await _git_get_sha_of_tag(repo.directory, latest_tag)

        return RepoStatus(
            repo_id=repo.repo_id,
            commit_sha=sha,
            branch_name=repo.branch,
            tag_name=latest_tag,
        )

    return None


async def _update_repo_using_branch_head(repo: GitRepo) -> Optional[RepoStatus]:
    """
    returns RepoStatus if changes in repo detected otherwise None
    """
    modified_files_str = await _git_diff_filenames(repo.directory)
    if not modified_files_str:
        # no modifications
        return None
    modified_files = modified_files_str.split()

    # get the logs
    logged_changes = await _git_get_logs(repo.directory, repo.branch, repo.branch)
    log.debug("Changelog:\n%s", logged_changes)
    await _pull_repository(repo)

    # check if a watched file has changed
    common_files = (
        set(modified_files).intersection(set(repo.paths))
        if repo.paths
        else modified_files
    )
    if not common_files:
        # no change affected the watched files
        return None

    log.info("File %s changed!!", common_files)
    sha = await _git_get_FETCH_HEAD_sha(repo.directory)
    return RepoStatus(
        repo_id=repo.repo_id, commit_sha=sha, branch_name=repo.branch, tag_name=None
    )


<<<<<<< HEAD
async def _check_repositories(
    repos: list[GitRepo], syncedViaTags: bool = False
) -> dict:
    changes = {}
    for repo in repos:
        log.debug("fetching repo: %s...", repo.repo_url)
        await _git_fetch(repo.directory)
    latestTags = [
        {
            repo.repo_id: await _git_get_latest_matching_tag_capture_groups(
                repo.directory, repo.tags
            )
        }
        for repo in repos
    ]
    uniqueLatestTags = list(
        {
            list(i.values())[0][0] if list(i.values())[0] else None
            for i in latestTags
            if i.values()
        }
    )
    if syncedViaTags:
        if len(uniqueLatestTags) > 1:
            log.info("Repos did not match in their latest tag's first capture group!")
            log.info(
                "Latest (matching) tags per repo, displaying first regex capture group:"
            )
            for repo in latestTags:
                log.info("%s: %s", list(repo.keys())[0], list(repo.values())[0][0])
            log.info("Will only update those repos that have no tag-regex specified!")
        elif len(uniqueLatestTags) == 1:
            log.info("All synced repos have the same latest tag! Deploying....")
    for repo in repos:
        if syncedViaTags and len(uniqueLatestTags) > 1:
            if repo.tags:
                continue
=======
async def _check_for_changes_in_repositories(
    repos: list[GitRepo],
) -> dict[RepoID, RepoStatus]:
    """
    raises ConfigurationError
    """
    changes: dict[RepoID, RepoStatus] = {}
    for repo in repos:
        log.debug("fetching repo: %s...", repo.repo_url)
        await _git_fetch(repo.directory)

>>>>>>> 26963483
        log.debug("checking repo: %s...", repo.repo_url)
        await _git_clean_repo(repo.directory)

        if repo.tags:
            latest_matching_tag = await _git_get_latest_matching_tag(
                repo.directory, repo.tags
            )
            if latest_matching_tag is None:
                raise ConfigurationError(
                    msg=f"no tags found in {repo.repo_id} that follows defined tags pattern {repo.tags}"
                )

            if not await _check_if_tag_on_branch(
                repo.directory,
                repo.branch,
                latest_matching_tag,
            ):
                continue
<<<<<<< HEAD
        repo_changes: Optional[str] = (
=======

        # changes in repo
        repo_changes: Optional[RepoStatus] = (
>>>>>>> 26963483
            await _update_repo_using_tags(repo)
            if repo.tags
            else await _update_repo_using_branch_head(repo)
        )
        if repo_changes:
            changes[repo.repo_id] = repo_changes

    return changes


async def _delete_repositories(repos: list[GitRepo]) -> None:
    for repo in repos:
        await remove_directory(Path(repo.directory), ignore_errors=True)


#
# SubTask interface
#


class GitUrlWatcher(SubTask):
    def __init__(self, app_config: dict[str, Any]):
        super().__init__(name="git repo watcher")
<<<<<<< HEAD
        self.watched_repos = []
        watched_compose_files_config = app_config["main"]["watched_git_repositories"]
        self.synced_via_tags = app_config["main"]["synced_via_tags"]
        for config in watched_compose_files_config:
            repo = GitRepo(
=======

        self.watched_repos: list[GitRepo] = [
            GitRepo(
>>>>>>> 26963483
                repo_id=config["id"],
                repo_url=config["url"],
                branch=config["branch"],
                tags=config["tags"],
                username=config["username"],
                password=config["password"],
                paths=config["paths"],
            )
            for config in app_config["main"]["watched_git_repositories"]
        ]

        self.repo_status: dict[RepoID, RepoStatus] = {}
        self._aiostack = AsyncExitStack()

    async def init(self) -> dict[RepoID, StatusStr]:
        # SubTask Override
        log.info("initializing git repositories...")
        self.repo_status = await _clone_and_checkout_repositories(
            self.watched_repos, self._aiostack
        )

        return {
            repo_id: status.to_string() for repo_id, status in self.repo_status.items()
        }

    @retry(
        reraise=True,
        stop=stop_after_attempt(NUMBER_OF_ATTEMPS),
        wait=wait_random(min=1, max=MAX_TIME_TO_WAIT_S),
        after=after_log(log, logging.DEBUG),
    )
<<<<<<< HEAD
    async def check_for_changes(self) -> dict:
        return await _check_repositories(self.watched_repos, self.synced_via_tags)
=======
    async def check_for_changes(self) -> dict[RepoID, StatusStr]:
        # SubTask Override
        repos_changes = await _check_for_changes_in_repositories(
            repos=self.watched_repos
        )
        changes = {
            repo_id: repo_status.to_string()
            for repo_id, repo_status in repos_changes.items()
        }
        return changes
>>>>>>> 26963483

    async def cleanup(self):
        # SubTask Override
        await self._aiostack.aclose()
        await _delete_repositories(repos=self.watched_repos)


__all__: tuple[str, ...] = ("GitUrlWatcher",)<|MERGE_RESOLUTION|>--- conflicted
+++ resolved
@@ -517,11 +517,14 @@
     )
 
 
-<<<<<<< HEAD
-async def _check_repositories(
-    repos: list[GitRepo], syncedViaTags: bool = False
-) -> dict:
-    changes = {}
+async def _check_for_changes_in_repositories(
+    repos: list[GitRepo],
+    syncedViaTags: bool = False,
+) -> dict[RepoID, RepoStatus]:
+    """
+    raises ConfigurationError
+    """
+    changes: dict[RepoID, RepoStatus] = {}
     for repo in repos:
         log.debug("fetching repo: %s...", repo.repo_url)
         await _git_fetch(repo.directory)
@@ -555,19 +558,6 @@
         if syncedViaTags and len(uniqueLatestTags) > 1:
             if repo.tags:
                 continue
-=======
-async def _check_for_changes_in_repositories(
-    repos: list[GitRepo],
-) -> dict[RepoID, RepoStatus]:
-    """
-    raises ConfigurationError
-    """
-    changes: dict[RepoID, RepoStatus] = {}
-    for repo in repos:
-        log.debug("fetching repo: %s...", repo.repo_url)
-        await _git_fetch(repo.directory)
-
->>>>>>> 26963483
         log.debug("checking repo: %s...", repo.repo_url)
         await _git_clean_repo(repo.directory)
 
@@ -586,13 +576,8 @@
                 latest_matching_tag,
             ):
                 continue
-<<<<<<< HEAD
-        repo_changes: Optional[str] = (
-=======
-
         # changes in repo
         repo_changes: Optional[RepoStatus] = (
->>>>>>> 26963483
             await _update_repo_using_tags(repo)
             if repo.tags
             else await _update_repo_using_branch_head(repo)
@@ -616,17 +601,9 @@
 class GitUrlWatcher(SubTask):
     def __init__(self, app_config: dict[str, Any]):
         super().__init__(name="git repo watcher")
-<<<<<<< HEAD
-        self.watched_repos = []
-        watched_compose_files_config = app_config["main"]["watched_git_repositories"]
         self.synced_via_tags = app_config["main"]["synced_via_tags"]
-        for config in watched_compose_files_config:
-            repo = GitRepo(
-=======
-
         self.watched_repos: list[GitRepo] = [
             GitRepo(
->>>>>>> 26963483
                 repo_id=config["id"],
                 repo_url=config["url"],
                 branch=config["branch"],
@@ -658,10 +635,6 @@
         wait=wait_random(min=1, max=MAX_TIME_TO_WAIT_S),
         after=after_log(log, logging.DEBUG),
     )
-<<<<<<< HEAD
-    async def check_for_changes(self) -> dict:
-        return await _check_repositories(self.watched_repos, self.synced_via_tags)
-=======
     async def check_for_changes(self) -> dict[RepoID, StatusStr]:
         # SubTask Override
         repos_changes = await _check_for_changes_in_repositories(
@@ -672,7 +645,6 @@
             for repo_id, repo_status in repos_changes.items()
         }
         return changes
->>>>>>> 26963483
 
     async def cleanup(self):
         # SubTask Override
