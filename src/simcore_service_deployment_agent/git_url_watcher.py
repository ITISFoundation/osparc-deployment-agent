import copy
import logging
import re
import shutil
import tempfile
from pathlib import Path
from typing import Optional

import attr
from tenacity import retry
from tenacity.after import after_log
from tenacity.before_sleep import before_sleep_log
from tenacity.stop import stop_after_attempt
from tenacity.wait import wait_fixed, wait_random
from yarl import URL

from .cmd_utils import run_cmd_line
from .exceptions import CmdLineError, ConfigurationError
from .subtask import SubTask

log = logging.getLogger(__name__)

NUMBER_OF_ATTEMPS = 5
MAX_TIME_TO_WAIT_S = 10


@attr.s(auto_attribs=True)
class GitRepo:  # pylint: disable=too-many-instance-attributes, too-many-arguments
    repo_id: str
    repo_url: URL
    branch: str
    tags: str
    username: str
    password: str
    paths: list[Path]
    directory: str = ""


@retry(
    stop=stop_after_attempt(NUMBER_OF_ATTEMPS),
    wait=wait_fixed(1) + wait_random(0, MAX_TIME_TO_WAIT_S),
    before_sleep=before_sleep_log(log, logging.WARNING),
    reraise=True,
)
async def _git_clone_repo(
    repository: URL,
    directory: str,
    branch: str,
    username: Optional[str] = None,
    password: Optional[str] = None,
):
    if username != None and password != None and username != "" and password != "":
        cmd = [
            "git",
            "clone",
            "-n",
            f"{URL(repository).with_user(username).with_password(password)}",
            "--depth",
            "1",
            f"{directory}",
            "--single-branch",
            "--branch",
            branch,
        ]
    else:
        cmd = [
            "git",
            "clone",
            "-n",
            f"{URL(repository)}",
            "--depth",
            "1",
            f"{directory}",
            "--single-branch",
            "--branch",
            branch,
        ]
    await run_cmd_line(cmd)


async def _git_get_FETCH_HEAD_sha(directory: str) -> str:
    cmd = ["git", "rev-parse", "--short", "FETCH_HEAD"]
    sha = await run_cmd_line(cmd, f"{directory}")
    return sha.strip("\n")


async def _git_get_sha_of_tag(directory: str, tag: str) -> str:
    cmd = ["git", "rev-list", "-1", "--sparse", tag]
    sha_long = await run_cmd_line(cmd, f"{directory}")
    cmd = ["git", "rev-parse", "--short", sha_long.strip("\n")]
    sha_short = await run_cmd_line(cmd, f"{directory}")
    return sha_short.strip("\n")


async def _git_clean_repo(directory: str):
    cmd = ["git", "clean", "-dxf"]
    await run_cmd_line(cmd, f"{directory}")


async def _git_checkout_files(directory: str, paths: list[Path], tag: Optional[str]):
    if not tag:
        tag = "HEAD"
    cmd = ["git", "checkout", tag] + [f"{path}" for path in paths]
    await run_cmd_line(cmd, f"{directory}")


async def _git_pull_files(directory: str, paths: list[Path]):
    cmd = ["git", "checkout", "FETCH_HEAD"] + [f"{path}" for path in paths]
    await run_cmd_line(cmd, f"{directory}")


async def _git_pull(directory: str):
    cmd = ["git", "pull"]
    await run_cmd_line(cmd, f"{directory}")


async def _git_fetch(directory: str):
    log.debug("Fetching git repo in %s", f"{directory=}")
    cmd = ["git", "fetch", "--prune", "--tags"]
    await run_cmd_line(cmd, f"{directory}")


async def _git_get_latest_matching_tag(
    directory: str, regexp: str
) -> Optional[str]:  # pylint: disable=unsubscriptable-object
    cmd = [
        "git",
        "tag",
        "--list",
        "--sort=creatordate",  # Sorted ascending by date
    ]
    all_tags = await run_cmd_line(cmd, f"{directory}")
    if all_tags == None:
        return None
    all_tags = all_tags.split("\n")
    all_tags = [tag for tag in all_tags if tag != ""]
    list_tags = [tag for tag in all_tags if re.search(regexp, tag) != None]
    return list_tags[-1] if list_tags else None


async def _git_get_current_matching_tag(repo: GitRepo) -> list[str]:
    # NOTE: there might be several tags on the same commit
    reg = repo.tags
    if repo.tags.startswith("^"):
        reg = repo.tags[1:]
    cmd = [
        "git",
        "show-ref",
        "--tags",
        "--dereference",
    ]
<<<<<<< HEAD
    all_tags = await run_cmd_line(cmd, str(repo.directory))
=======
    all_tags = await run_cmd_line(cmd, f"{directory}")
>>>>>>> 92460b35
    all_tags = all_tags.split("\n")

    cmd2 = ["git", "rev-parse", "HEAD"]
    shaToBeFound = await run_cmd_line(cmd2, f"{repo.directory}")
    shaToBeFound = shaToBeFound.split("\n")[0]

    associatedTagsFound = []
    for tag in all_tags:
        if shaToBeFound in tag:
            associatedTagsFound.append(tag.split()[-1].split("refs/tags/")[-1])
    foundMatchingTags = []
    for i in associatedTagsFound:
        if re.search(reg, i):
            foundMatchingTags += [i]
    return foundMatchingTags


async def _git_diff_filenames(
    directory: str,
) -> Optional[str]:  # pylint: disable=unsubscriptable-object
    cmd = ["git", "--no-pager", "diff", "--name-only", "FETCH_HEAD"]
    modified_files = await run_cmd_line(cmd, f"{directory}")
    return modified_files


async def _git_get_logs(
    directory: str, branch1: str, branch2: str
) -> Optional[str]:  # pylint: disable=unsubscriptable-object
    cmd = [
        "git",
        "--no-pager",
        "log",
        "--oneline",
        f"{branch1}..origin/{branch2}",
    ]
    logs = await run_cmd_line(cmd, f"{directory}")
    return logs


async def _git_get_logs_tags(
    directory: str, tag1: str, tag2: str
) -> Optional[str]:  # pylint: disable=unsubscriptable-object
    cmd = [
        "git",
        "--no-pager",
        "log",
        "--oneline",
        f"{tag1}..{tag2 if tag1 else tag2}",
    ]
    logs = await run_cmd_line(cmd, f"{directory}")
    return logs


watched_repos = []


async def _checkout_repository(repo: GitRepo, tag: Optional[str] = None):
    await _git_checkout_files(repo.directory, [], tag)
    cmd = ["find", "."]
    filesInRepo = (await run_cmd_line(cmd, f"{repo.directory}")).split("\n")
    areAllFilesPresent = sum(
        1 for i in repo.paths if i in [i.replace("./", "") for i in filesInRepo]
    ) == len(repo.paths)
    if not areAllFilesPresent:
        # no change affected the watched files
        raise ConfigurationError("No change affected the watched files")


async def _pull_repository(repo: GitRepo):
    await _git_pull(repo.directory)


async def _init_repositories(repos: list[GitRepo]) -> dict:
    description = {}
    log.info("Initializing git repositories...")
    for repo in repos:
        directoryName = tempfile.mkdtemp()
        repo.directory = copy.deepcopy(directoryName)
        log.debug(
            "Initializing repo: cloning %s in %s...", repo.repo_id, repo.directory
        )
        await _git_clone_repo(
            repo.repo_url, repo.directory, repo.branch, repo.username, repo.password
        )
        await _git_fetch(repo.directory)
        latest_tag = (
            await _git_get_latest_matching_tag(repo.directory, repo.tags)
            if repo.tags
            else None
        )
        log.debug(
            "latest tag found for %s is %s, now checking out...",
            repo.repo_id,
            latest_tag,
        )
        if not latest_tag and repo.tags:
            raise ConfigurationError(
                msg=f"no tags found in {repo.repo_url}:{repo.branch} that follows defined tags pattern {repo.tags}: {latest_tag}"
            )
        # This next call was introcued to fix a bug. It is necessary since calls to *_checkout_repository*
        # may only check out files at certain tags while HEAD stays at origin/master.
        # If HEAD!=latest_tag, subsequent calls to *_git_get_current_matching_tag*
        # will return an empty list since HEAD==origin/master is not tagged. This will make the deployment agent fail.
        # I'd call this a workaround and a design deficiency (DK Nov2022)
        # See github.com/ITISFoundation/osparc-deployment-agent/issues/118
        await _git_checkout_files(repo.directory, [], latest_tag)
        # This subsequent call will checkout the files at the given revision
        await _checkout_repository(repo, latest_tag)
        #
        #
        #
        log.info("repository %s checked out on %s", repo, latest_tag)
        #
        #
        # If no tag: fetch head
        # if tag: sha of tag
        if repo.tags and latest_tag:
            sha = await _git_get_sha_of_tag(repo.directory, latest_tag)
        else:
            sha = await _git_get_FETCH_HEAD_sha(repo.directory)
        log.debug("sha for %s is %s", repo.repo_id, sha)
        description[repo.repo_id] = (
            f"{repo.repo_id}:{repo.branch}:{latest_tag}:{sha}"
            if latest_tag
            else f"{repo.repo_id}:{repo.branch}:{sha}"
        )
    return description


async def _check_if_tag_on_branch(repo_path: str, branch: str, tag: str) -> bool:
    cmd = [
        "git",
        "log",
        "--tags",
        "--simplify-by-decoration",
        '--pretty="format:%ai %d"',
    ]
    try:
        data = await run_cmd_line(cmd, repo_path)
    except CmdLineError as e:
        raise RuntimeError(
            " ".join(cmd), "The command was invalid and the cmd call failed."
        ) from e
    if not data:
        return False
    if "malformed object name" in data:
        log.error("Tag does not exist. Aborting!")
        raise RuntimeError("Tag does not exist. Aborting!")
    for line in data.split("\n"):
        if branch in line and tag in line:
            return True
    foundBranchInData = sum(1 for i in data.split("\n") if branch in i) > 0
    foundTagInData = sum(1 for i in data.split("\n") if tag in i) > 0

    if not foundBranchInData:
        log.error("Branch does not exist. Aborting!")
        raise RuntimeError("Branch does not exist. Aborting!")
    if not foundTagInData:
        log.error("Tag does not exist. Aborting!")
        raise RuntimeError("Tag does not exist. Aborting!")
    return False


async def _update_repo_using_tags(
    repo: GitRepo,
) -> Optional[str]:  # pylint: disable=unsubscriptable-object
    log.debug("checking %s using tags", repo.repo_id)
    # check if current tag is the latest and greatest
    list_current_tags = await _git_get_current_matching_tag(repo)
    latest_tag = await _git_get_latest_matching_tag(repo.directory, repo.tags)
    # there should always be a tag
    if not latest_tag:
        raise ConfigurationError(
            msg=f"no tags found in {repo.repo_id} that follows defined tags pattern {repo.tags}"
        )

    log.debug(
        "following tags found for %s, current: %s, latest: %s",
        repo.repo_id,
        list_current_tags,
        latest_tag,
    )
    if latest_tag in list_current_tags:
        log.debug("no change detected")
    else:
        log.info("New tag detected: %s on repo %s", latest_tag, repo.repo_id)

    # get modifications
    logged_changes = await _git_get_logs_tags(
        repo.directory, list_current_tags[0], latest_tag
    )
    log.debug("%s tag changes: %s", latest_tag, logged_changes)

    # checkout no matter if there are changes, to put HEAD of git repo at desired latest matching tag
    await _checkout_repository(repo, latest_tag)
    # Report if code changed only
    if latest_tag not in list_current_tags:
        log.info("New tag %s checked out on repo %s", latest_tag, repo.repo_id)

        # if the tag changed, an update is needed even if no files were changed
        sha = await _git_get_sha_of_tag(repo.directory, latest_tag)
        return f"{repo.repo_id}:{repo.branch}:{latest_tag}:{sha}"
    return None


async def _update_repo_using_branch_head(
    repo: GitRepo,
) -> Optional[str]:  # pylint: disable=unsubscriptable-object
    modified_files = await _git_diff_filenames(repo.directory)
    if not modified_files:
        # no modifications
        return
    # get the logs
    logged_changes = await _git_get_logs(repo.directory, repo.branch, repo.branch)
    log.debug("Changelog:\n%s", logged_changes)
    await _pull_repository(repo)
    # check if a watched file has changed
    modified_files = modified_files.split()
    common_files = (
        set(modified_files).intersection(set(repo.paths))
        if repo.paths
        else modified_files
    )
    if not common_files:
        # no change affected the watched files
        return

    log.info("File %s changed!!", common_files)
    sha = await _git_get_FETCH_HEAD_sha(repo.directory)
    return f"{repo.repo_id}:{repo.branch}:{sha}"


async def _check_repositories(repos: [GitRepo]) -> dict:
    changes = {}
    for repo in repos:
        log.debug("fetching repo: %s...", repo.repo_url)
        assert repo.directory
        await _git_fetch(repo.directory)
        log.debug("checking repo: %s...", repo.repo_url)
        assert repo.directory
        await _git_clean_repo(repo.directory)
        if repo.tags:
            if not await _check_if_tag_on_branch(
                repo.directory,
                repo.branch,
                await _git_get_latest_matching_tag(repo.directory, repo.tags),
            ):
                continue
        repo_changes = (
            await _update_repo_using_tags(repo)
            if repo.tags
            else await _update_repo_using_branch_head(repo)
        )
        if repo_changes:
            changes[repo.repo_id] = repo_changes

    return changes


async def _delete_repositories(repos: list[GitRepo]):
    for repo in repos:
        shutil.rmtree(repo.directory, ignore_errors=True)


class GitUrlWatcher(SubTask):
    def __init__(self, app_config: dict):
        super().__init__(name="git repo watcher")
        self.watched_repos = []
        watched_compose_files_config = app_config["main"]["watched_git_repositories"]
        for config in watched_compose_files_config:
            repo = GitRepo(
                repo_id=config["id"],
                repo_url=config["url"],
                branch=config["branch"],
                tags=config["tags"],
                username=config["username"],
                password=config["password"],
                paths=config["paths"],
            )
            self.watched_repos.append(repo)

    async def init(self) -> dict:
        description = await _init_repositories(self.watched_repos)
        return description

    @retry(
        reraise=True,
        stop=stop_after_attempt(NUMBER_OF_ATTEMPS),
        wait=wait_random(min=1, max=MAX_TIME_TO_WAIT_S),
        after=after_log(log, logging.DEBUG),
    )
    async def check_for_changes(self) -> dict:
        return await _check_repositories(self.watched_repos)

    async def cleanup(self):
        await _delete_repositories(self.watched_repos)


__all__: tuple[str, ...] = ("GitUrlWatcher",)<|MERGE_RESOLUTION|>--- conflicted
+++ resolved
@@ -149,11 +149,7 @@
         "--tags",
         "--dereference",
     ]
-<<<<<<< HEAD
-    all_tags = await run_cmd_line(cmd, str(repo.directory))
-=======
-    all_tags = await run_cmd_line(cmd, f"{directory}")
->>>>>>> 92460b35
+    all_tags = await run_cmd_line(cmd, f"{repo.directory}")
     all_tags = all_tags.split("\n")
 
     cmd2 = ["git", "rev-parse", "HEAD"]
