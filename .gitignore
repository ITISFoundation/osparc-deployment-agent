--- conflicted
+++ resolved
@@ -128,15 +128,11 @@
 # Pyre type checker
 .pyre/
 
-<<<<<<< HEAD
-# IDEs config
-.vscode/launch.json
-.vscode/settings.json
-=======
+
 # IDEs config (except templates)
 .vscode/*
 !.vscode/*.template.json
->>>>>>> 0cf4e634
+
 
 # outputs from make
 .stack.*.yml
